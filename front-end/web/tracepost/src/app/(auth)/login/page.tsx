--- conflicted
+++ resolved
@@ -1,5 +1,4 @@
 'use client';
-<<<<<<< HEAD
 import React, { useState } from 'react';
 
 import Link from 'next/link';
@@ -7,46 +6,17 @@
 import { useRouter } from 'next/navigation';
 import { login } from '@/api/auth';
 import { saveAuthData } from '@/utils/auth';
-=======
-
-import Link from 'next/link';
-import Image from 'next/image';
-import { useState } from 'react';
-import { useRouter } from 'next/navigation';
->>>>>>> 422333f8
 
 import styles from './Login.module.scss';
 import classNames from 'classnames/bind';
 const cx = classNames.bind(styles);
 
-<<<<<<< HEAD
 const roleRedirectMap: Record<string, string> = {
   admin: '/workspace',
   user: '/company-list',
   distributor: '/distributor',
   hatchery: '/workspace'
 };
-=======
-interface LoginRequest {
-  username: string;
-  password: string;
-}
-
-// Interface cho login response
-interface LoginResponseData {
-  access_token: string;
-  token_type: string;
-  expires_in: number;
-  user_id: number;
-  role: string;
-}
-
-interface LoginResponse {
-  success: boolean;
-  message: string;
-  data: LoginResponseData;
-}
->>>>>>> 422333f8
 
 function Login() {
   const router = useRouter();
@@ -84,43 +54,12 @@
 
       saveAuthData({ access_token, expires_in, role, user_id });
 
-<<<<<<< HEAD
       // Redirect based on role
       const redirectPath = roleRedirectMap[role] || '/dashboard';
       router.push(redirectPath);
     } catch (err: unknown) {
       console.log(err);
       setError(err instanceof Error ? err.message : 'Login failed');
-=======
-        const savedToken = localStorage.getItem('token');
-        console.log('Token saved to localStorage:', savedToken);
-        if (!savedToken) {
-          throw new Error('Token not saved to localStorage');
-        }
-      } catch (storageError) {
-        console.error('Failed to save to localStorage:', storageError);
-        setError('Unable to save authentication data. Please check your browser settings.');
-        return;
-      }
-      // Redirect based on role
-      const role = data.data.role.toLowerCase();
-      if (role === 'admin') {
-        router.push('/admin');
-      } else if (role === 'distributor') {
-        router.push('/distributor');
-      } else if (role === 'user') {
-        router.push('/user');
-      } else if (role === 'hatchery') {
-        router.push('/workspace');
-      } else {
-        // Fallback route for unrecognized roles
-        setError('Unrecognized role. Please contact support.');
-        return;
-      }
-    } catch (err) {
-      console.error('Login error:', err);
-      setError(err instanceof Error ? err.message : 'An unexpected error occurred');
->>>>>>> 422333f8
     } finally {
       setLoading(false);
     }
@@ -165,11 +104,7 @@
             {error && <div className={cx('error-message')}>{error}</div>}
             <div className={cx('form-group')}>
               <label htmlFor='username' className={cx('form-label')}>
-<<<<<<< HEAD
-                Email
-=======
                 Username
->>>>>>> 422333f8
               </label>
               <input
                 type='text'
