# TracePost-larvaeChain - Hướng Dẫn Sử Dụng & Quy Trình Nghiệp Vụ

## Giới thiệu

**TracePost-larvaeChain** là nền tảng truy xuất nguồn gốc tôm giống dựa trên blockchain Layer 1 tùy chỉnh, tích hợp hợp đồng thông minh, QR/NFC, lưu trữ phi tập trung (IPFS), NFT, và danh tính số (DDI). Hệ thống hướng tới minh bạch hóa chuỗi cung ứng, đáp ứng tiêu chuẩn quốc tế (EU DR, US FDA, ASC), nâng cao uy tín tôm Việt Nam.

---

## 1. Thành phần hệ thống & Công nghệ

- **Trại giống tôm**: Đăng ký, quản lý lô tôm giống.
- **Hộ nuôi tôm**: Ghi nhận dữ liệu môi trường, sự kiện nuôi.
- **Nhà máy chế biến**: Ghi nhận xử lý, đóng gói, kiểm dịch.
- **Doanh nghiệp xuất khẩu/đại lý**: Theo dõi vận chuyển, phân phối.
- **Người tiêu dùng**: Truy xuất nguồn gốc qua QR/NFT.
- **Cơ quan quản lý**: Giám sát, kiểm tra tuân thủ.

**Công nghệ nổi bật**:

- Blockchain Layer 1 (PoA/BFT), cầu nối Polkadot/Cosmos, DDI, NFT, IPFS, QR/NFC, BaaS, hợp đồng thông minh, API RESTful, JWT, Redis, PostgreSQL, Hyperledger Fabric (tùy chọn).

---

## 2. Quy trình nghiệp vụ & API chi tiết

### 2.1. Đăng ký & Xác thực

**Flow:**

1. Đăng ký tài khoản (trại giống, hộ nuôi, nhà máy, quản lý)
   - `POST /api/v1/auth/register`
2. Đăng nhập lấy JWT
   - `POST /api/v1/auth/login`
3. Làm mới token (nếu cần)
   - `POST /api/v1/auth/refresh`
4. Đăng xuất
   - `POST /api/v1/auth/logout`

---

### 2.2. API Quản trị (Admin API)

**Quản lý Người dùng:**

- Khóa/mở khóa tài khoản người dùng
  - `PUT /api/v1/admin/users/{userId}/status`
- Xem danh sách người dùng theo vai trò
  - `GET /api/v1/admin/users?role=hatchery_manager`

**Quản lý Trại giống:**

- Phê duyệt tài khoản trại giống
  - `PUT /api/v1/admin/hatcheries/{hatcheryId}/approve`

**Quản lý Tuân thủ:**

- Thu hồi chứng chỉ vi phạm
  - `PUT /api/v1/admin/certificates/{docId}/revoke`
- Kiểm tra tuân thủ tiêu chuẩn FDA/ASC
  - `POST /api/v1/admin/compliance/check`
- Xuất báo cáo đa chuẩn (GS1 EPCIS, PDF)
  - `POST /api/v1/admin/compliance/export`

**Quản lý Danh tính Phi tập trung (DID):**

- Cấp/phát hành DID cho các bên
  - `POST /api/v1/admin/identity/issue`
- Thu hồi DID bị xâm phạm
  - `POST /api/v1/admin/identity/revoke`

**Tích hợp Blockchain:**

- Cấu hình node blockchain
  - `POST /api/v1/admin/blockchain/nodes/configure`
- Giám sát giao dịch đa chuỗi
  - `GET /api/v1/admin/blockchain/monitor`

Chi tiết hơn về API Quản trị có thể xem tại [tài liệu Admin API](docs/admin_api.md).

---

### 2.3. Quản lý công ty & người dùng

**Flow:**

1. Tạo công ty (admin)
   - `POST /api/v1/companies`
2. Tạo user (admin)
   - `POST /api/v1/users`
3. Lấy danh sách công ty/người dùng
   - `GET /api/v1/companies`
   - `GET /api/v1/users`
4. Cập nhật/xóa thông tin
   - `PUT /api/v1/companies/:companyId`
   - `PUT /api/v1/users/:userId`
   - `DELETE /api/v1/companies/:companyId`
   - `DELETE /api/v1/users/:userId`
5. Lấy thông tin cá nhân, đổi mật khẩu
   - `GET /api/v1/users/me`
   - `PUT /api/v1/users/me/password`

---

### 2.3. Quản lý trại giống & lô tôm

**Flow:**

1. Tạo trại giống (admin/hatchery_manager)
   - `POST /api/v1/hatcheries`
2. Tạo lô tôm mới
   - `POST /api/v1/batches`
3. Lấy danh sách, chi tiết trại/lô
   - `GET /api/v1/hatcheries`
   - `GET /api/v1/batches`
   - `GET /api/v1/hatcheries/:hatcheryId`
   - `GET /api/v1/batches/:batchId`
4. Cập nhật/xóa trại/lô
   - `PUT /api/v1/hatcheries/:hatcheryId`
   - `PUT /api/v1/batches/:batchId`
   - `DELETE /api/v1/hatcheries/:hatcheryId`
   - `DELETE /api/v1/batches/:batchId`

---

### 2.4. Ghi nhận sự kiện, môi trường, tài liệu

**Flow:**

1. Ghi nhận sự kiện (feeding, vaccination, harvest, etc.)
   - `POST /api/v1/events`
2. Ghi nhận dữ liệu môi trường (nhiệt độ, pH, DO, v.v.)
   - `POST /api/v1/environment`
3. Tải lên tài liệu (chứng nhận, kiểm dịch)
   - `POST /api/v1/documents`
4. Lấy tài liệu, lịch sử sự kiện
   - `GET /api/v1/documents/:documentId`
   - `GET /api/v1/batches/:batchId/events`
   - `GET /api/v1/batches/:batchId/history`

---

### 2.5. Chuyển giao lô hàng (Shipment Transfer)

**Flow:**

1. Tạo giao dịch chuyển giao (trại giống → hộ nuôi, hộ nuôi → nhà máy, ...)
   - `POST /api/v1/shipments/transfers`
2. Lấy danh sách, chi tiết giao dịch
   - `GET /api/v1/shipments/transfers`
   - `GET /api/v1/shipments/transfers/:id`
   - `GET /api/v1/shipments/transfers/batch/:batchId`
3. Cập nhật/xóa giao dịch
   - `PUT /api/v1/shipments/transfers/:id`
   - `DELETE /api/v1/shipments/transfers/:id`

---

### 2.6. NFT & QR Code cho truy xuất nguồn gốc

**Flow:**

1. Mỗi lần chuyển giao, hệ thống tạo NFT đại diện cho lô hàng
   - `POST /api/v1/nft/mint` (hoặc tự động khi POST shipment transfer)
2. Gắn mã QR cho mỗi NFT/lô hàng
   - `GET /api/v1/supplychain/:batchId/qr`
   - `GET /api/v1/qr/:batchId`
3. Người dùng/đối tác quét QR để truy xuất lịch sử, xác thực nguồn gốc
   - `GET /api/v1/qr/:batchId`
   - `GET /api/v1/qr/gateway/:batchId`

---

### 2.7. Truy vết chuỗi cung ứng & kiểm tra minh bạch

**Flow:**

1. Lấy thông tin chuỗi cung ứng của lô hàng
   - `GET /api/v1/supplychain/:batchId`
2. Truy vết từng node giao dịch, kiểm tra lịch sử NFT
   - `GET /api/v1/batches/:batchId/history`
   - `GET /api/v1/nft/:nftId/history`
3. Ngăn chặn giao dịch thứ cấp không minh bạch bằng xác thực DDI & kiểm tra quyền sở hữu NFT

---

### 2.8. Blockchain & Interoperability

**Flow:**

1. Ghi nhận sự kiện lên blockchain
   - Tự động khi POST event, shipment, document, v.v.
2. Truy vấn dữ liệu on-chain
   - `GET /api/v1/blockchain/batch/:batchId`
   - `GET /api/v1/blockchain/event/:eventId`
3. Tích hợp cầu nối (bridge) với blockchain quốc tế (Cosmos, Polkadot, GS1 EPCIS)
   - `POST /api/v1/interop/bridges/cosmos`
   - `POST /api/v1/interop/bridges/polkadot`
   - `POST /api/v1/interop/ibc/send`
   - `POST /api/v1/interop/xcm/send`
   - `GET /api/v1/interop/txs/:txId`

---

### 2.9. Danh tính số phi tập trung (DDI)

**Flow:**

1. Tạo DID cho tổ chức/cá nhân
   - `POST /api/v1/identity/did`
2. Xác thực, kiểm tra DID
   - `GET /api/v1/identity/did/:did`
   - `POST /api/v1/identity/verify`
3. Tạo, xác thực claim (JWT)
   - `POST /api/v1/identity/claim`
   - `GET /api/v1/identity/claim/:claimId`

---

### 2.10. Blockchain-as-a-Service (BaaS)

**Flow:**

1. Tạo mạng blockchain mới
   - `POST /api/v1/baas/networks`
2. Quản lý mạng, triển khai hợp đồng thông minh
   - `GET /api/v1/baas/networks`
   - `POST /api/v1/baas/deployments`
   - `GET /api/v1/baas/deployments/:deploymentId`

---

### 2.11. Mobile Endpoints

**Flow:**

1. Truy xuất nguồn gốc qua QR trên mobile
   - `GET /api/v1/mobile/trace/:qrCode`
2. Lấy thông tin tóm tắt lô hàng
   - `GET /api/v1/mobile/batch/:batchId/summary`

---

## 3. Lưu ý triển khai & mở rộng

- **Tích hợp Interoperability**: Ưu tiên Cosmos/Polkadot bridge để mở rộng xuất khẩu.
- **Thử nghiệm DDI**: Áp dụng cho nhóm nhỏ trước khi mở rộng toàn hệ thống.
- **Nâng cấp đồng thuận**: Thử nghiệm PoS/sharding trong môi trường testnet.
- **Khám phá BaaS**: Đánh giá Hyperledger Fabric/IBM Blockchain cho các module bổ sung.
- **Tham gia liên minh blockchain**: Hợp tác với các ngành liên quan để tăng tiêu chuẩn hóa.

---

## 4. Ví dụ flow nghiệp vụ thực tế

### 4.1. Đăng ký trại giống mới & tạo lô tôm

1. Admin đăng ký tài khoản → Đăng nhập lấy JWT.
2. Tạo công ty trại giống → Tạo user hatchery manager.
3. Hatchery manager đăng nhập → Tạo trại giống.
4. Tạo lô tôm mới (batch) cho trại giống.
5. Ghi nhận sự kiện, môi trường, tài liệu cho lô tôm.
6. Khi chuyển giao lô tôm cho hộ nuôi: Tạo shipment transfer → Hệ thống tự động mint NFT, gắn QR.
7. Hộ nuôi quét QR kiểm tra nguồn gốc, xác thực NFT.

### 4.2. Truy xuất nguồn gốc cho người tiêu dùng

1. Người tiêu dùng quét QR trên sản phẩm.
2. Hệ thống trả về lịch sử lô hàng, các node giao dịch, chứng nhận, NFT, xác thực blockchain.

---

## 5. Tài liệu tham khảo & tiêu chuẩn

- [EU Digital Product Passport](https://ec.europa.eu/)
- [US FDA Food Traceability](https://www.fda.gov/)
- [GS1 EPCIS Standard](https://www.gs1.org/standards/epcis)
- [W3C Decentralized Identifiers (DID)](https://www.w3.org/TR/did-core/)
- [Polkadot, Cosmos Interoperability](https://polkadot.network/), (https://cosmos.network/)

---

## 6. Liên hệ & hỗ trợ

- Email: support@vietchain.com
- Tài liệu API: `/swagger/`
- Đội ngũ phát triển: TracePost-larvaeChain Team

---

**Lưu ý:**  
Mọi API đều yêu cầu JWT (trừ các endpoint public như truy xuất QR). Để tích hợp, hãy thực hiện đúng trình tự flow nghiệp vụ như trên để đảm bảo dữ liệu xuyên suốt, minh bạch và truy xuất được toàn bộ chuỗi cung ứng.

---

## 7. Hướng dẫn sử dụng API TracePost-larvaeChain trên Postman

### 7.1. Import collection (nếu có)

- Nếu dự án cung cấp file Postman collection (`.json`), vào Postman > Import > Chọn file collection để import toàn bộ API mẫu.
- Nếu không có, bạn có thể tự tạo request mới theo từng endpoint hướng dẫn ở trên.

### 7.2. Thiết lập môi trường (Environment)

- Tạo Environment mới, đặt biến `base_url` (ví dụ: `http://localhost:8080` hoặc domain thực tế).
- Thêm biến `jwt_token` để lưu JWT sau khi đăng nhập.

### 7.3. Lấy JWT (Đăng nhập)

- Tạo request `POST {{base_url}}/api/v1/auth/login` với body dạng JSON:
  ```json
  {
    "email": "your_email@example.com",
    "password": "your_password"
  }
  ```
- Sau khi login thành công, copy giá trị `access_token` trả về, gán vào biến `jwt_token` của environment.

### 7.4. Gán JWT vào header Authorization

- Ở mỗi request cần xác thực, vào tab Authorization > chọn Bearer Token > điền `{{jwt_token}}`.
- Hoặc thêm header thủ công:
  ```
  Authorization: Bearer {{jwt_token}}
  ```

### 7.5. Gửi request mẫu

- Đăng ký tài khoản: `POST {{base_url}}/api/v1/auth/register`
- Tạo công ty: `POST {{base_url}}/api/v1/companies`
- Tạo lô tôm: `POST {{base_url}}/api/v1/batches`
- Truy xuất QR: `GET {{base_url}}/api/v1/qr/:batchId`
- Mint NFT: `POST {{base_url}}/api/v1/nft/mint`

### 7.6. Lưu ý khi sử dụng Postman

- Đảm bảo luôn gửi đúng header `Content-Type: application/json` cho các request POST/PUT.
- Nếu gặp lỗi 401/403, kiểm tra lại JWT hoặc quyền user.
- Các endpoint public (truy xuất QR) không cần JWT.
- Có thể dùng tab Tests trong Postman để tự động lưu JWT vào biến môi trường sau khi login:
  ```javascript
  // Tab Tests của request login
  var data = pm.response.json();
  pm.environment.set("jwt_token", data.access_token);
  ```

---

## 8. Hướng dẫn từng bước sử dụng API cho người dùng mới

### Bước 1: Đăng ký tài khoản

- Endpoint: `POST /api/v1/auth/register`
- Body mẫu:
  ```json
  {
    "email": "user@example.com",
    "password": "your_password",
    "role": "admin"
  }
  ```
- Lưu ý: Nếu là admin hệ thống, đăng ký với role `admin`. Các vai trò khác như `hatchery_manager`, `farmer`, ...

### Bước 2: Đăng nhập lấy JWT

- Endpoint: `POST /api/v1/auth/login`
- Body mẫu:
  ```json
  {
    "email": "user@example.com",
    "password": "your_password"
  }
  ```
- Kết quả trả về: `access_token` (JWT). Lưu lại token này để dùng cho các request tiếp theo.

### Bước 3: Tạo công ty (nếu là admin)

- Endpoint: `POST /api/v1/companies`
- Header: `Authorization: Bearer <access_token>`
- Body mẫu:
  ```json
  {
    "name": "Công ty TNHH Trại Giống ABC",
    "type": "hatchery",
    "location": "Bạc Liêu",
    "contact_info": "0123456789"
  }
  ```

### Bước 4: Tạo user cho trại giống/hatchery manager

- Endpoint: `POST /api/v1/users`
- Header: `Authorization: Bearer <access_token>`
- Body mẫu:
  ```json
  {
    "email": "hatchery1@example.com",
    "password": "your_password",
    "role": "hatchery_manager",
    "company_id": 1
  }
  ```

### Bước 5: Tạo trại giống

- Endpoint: `POST /api/v1/hatcheries`
- Header: `Authorization: Bearer <access_token>`
- Body mẫu:
  ```json
  {
    "name": "Trại giống A",
    "location": "Bạc Liêu",
    "contact": "0123456789",
    "company_id": 1
  }
  ```

### Bước 6: Tạo lô tôm mới

- Endpoint: `POST /api/v1/batches`
- Header: `Authorization: Bearer <access_token>`
- Body mẫu:
  ```json
  {
    "hatchery_id": 1,
    "species": "Penaeus monodon",
    "quantity": 100000,
    "status": "active"
  }
  ```

### Bước 7: Ghi nhận sự kiện, môi trường, tài liệu

- Ghi nhận sự kiện:
  - `POST /api/v1/events`
  - Body:
    ```json
    {
      "batch_id": 1,
      "event_type": "feeding",
      "actor_id": 2,
      "location": "Bạc Liêu",
      "metadata": { "note": "Cho ăn lần 1" }
    }
    ```
- Ghi nhận môi trường:
  - `POST /api/v1/environment`
  - Body:
    ```json
    {
      "batch_id": 1,
      "temperature": 28.5,
      "ph": 7.8,
      "salinity": 15.2,
      "density": 25.3,
      "age": 15
    }
    ```
- Upload tài liệu:
  - `POST /api/v1/documents` (multipart/form-data)
  - Form fields:
    ```json
    {
      "batch_id": "1",
      "doc_type": "certificate",
      "uploaded_by": "2",
      "file": "(file binary data)"
    }
    ```
<<<<<<< HEAD
  - Response:
    ```json
    {
      "success": true,
      "message": "Document uploaded successfully",
      "data": {
        "id": "DOC-123",
        "batch_id": 1,
        "doc_type": "certificate",
        "ipfs_hash": "QmF7...9a0b",
        "uploaded_by": 2,
        "uploaded_at": "2025-05-16T10:30:00Z",
        "is_active": true
      }
    }
    ```
=======
>>>>>>> 38751abe

### Bước 8: Chuyển giao lô hàng

- Endpoint: `POST /api/v1/shipments/transfers`
- Header: `Authorization: Bearer <access_token>`
- Body mẫu:
  ```json
  {
    "batch_id": 1,
    "sender_id": 2,
    "receiver_id": 3,
    "status": "pending"
  }
  ```

### Bước 9: Mint NFT, lấy QR code

- Mint NFT: `POST /api/v1/nft/mint` (hoặc tự động khi chuyển giao)
- Lấy QR: `GET /api/v1/qr/:batchId` hoặc `GET /api/v1/supplychain/:batchId/qr`

### Bước 10: Truy xuất nguồn gốc bằng QR

- Người dùng hoặc đối tác quét QR, gửi request:
  - `GET /api/v1/qr/:batchId` (public, không cần JWT)
  - Hoặc trên mobile: `GET /api/v1/mobile/trace/:qrCode`

---

**Lưu ý:**

- Luôn gửi header `Authorization: Bearer <access_token>` cho các API cần xác thực.
- Tham khảo thêm chi tiết schema, response tại `/swagger/`.
- Nếu gặp lỗi 401/403, kiểm tra lại JWT hoặc quyền user.

---

## PHỤ LỤC: Danh sách đầy đủ các API endpoint TracePost-larvaeChain

**Lưu ý:** Tất cả các endpoint đều có tiền tố `/api/v1/`.

### 1. Authentication & User

- POST `/auth/register` : Đăng ký tài khoản
- POST `/auth/login` : Đăng nhập lấy JWT
- POST `/auth/refresh` : Làm mới JWT
- POST `/auth/logout` : Đăng xuất
- GET `/users` : Danh sách user
- POST `/users` : Tạo user mới
- GET `/users/me` : Thông tin cá nhân
- PUT `/users/me/password` : Đổi mật khẩu
- GET `/users/:userId` : Chi tiết user
- PUT `/users/:userId` : Cập nhật user
- DELETE `/users/:userId` : Xóa user

### 2. Company & Hatchery

- GET `/companies` : Danh sách công ty
- POST `/companies` : Tạo công ty
- GET `/companies/:companyId` : Chi tiết công ty
- PUT `/companies/:companyId` : Cập nhật công ty
- DELETE `/companies/:companyId` : Xóa công ty
- GET `/hatcheries` : Danh sách trại giống
- POST `/hatcheries` : Tạo trại giống
- GET `/hatcheries/:hatcheryId`: Chi tiết trại giống
- PUT `/hatcheries/:hatcheryId`: Cập nhật trại giống
- DELETE `/hatcheries/:hatcheryId`: Xóa trại giống

### 3. Batch (Lô tôm)

- GET `/batches` : Danh sách lô tôm
- POST `/batches` : Tạo lô tôm
- GET `/batches/:batchId` : Chi tiết lô tôm
- PUT `/batches/:batchId` : Cập nhật lô tôm
- DELETE `/batches/:batchId` : Xóa lô tôm
- GET `/batches/:batchId/events`: Lịch sử sự kiện lô
- GET `/batches/:batchId/environment`: Dữ liệu môi trường
- GET `/batches/:batchId/documents` : Danh sách tài liệu
- GET `/batches/:batchId/history` : Lịch sử truy vết
- GET `/batches/:batchId/qr` : QR code xác thực blockchain

### 4. Event, Environment, Document

- POST `/events` : Ghi nhận sự kiện
- POST `/environment` : Ghi nhận dữ liệu môi trường
- POST `/documents` : Upload tài liệu
- GET `/documents/:documentId` : Chi tiết tài liệu

### 5. Shipment Transfer

- POST `/shipments/transfers` : Tạo giao dịch chuyển giao
- GET `/shipments/transfers` : Danh sách giao dịch
- GET `/shipments/transfers/:id` : Chi tiết giao dịch
- GET `/shipments/transfers/batch/:batchId` : Giao dịch theo lô
- PUT `/shipments/transfers/:id` : Cập nhật giao dịch
- DELETE `/shipments/transfers/:id` : Xóa giao dịch

### 6. NFT & QR

- POST `/nft/mint` : Mint NFT cho lô hàng
- GET `/nft/batches/:batchId` : Thông tin NFT của lô
- GET `/nft/tokens/:tokenId` : Thông tin NFT token
- PUT `/nft/tokens/:tokenId/transfer` : Chuyển quyền NFT
- GET `/nft/:nftId/history` : Lịch sử NFT
- GET `/qr/:batchId` : QR code truy xuất
- GET `/qr/gateway/:batchId` : QR code gateway
- GET `/supplychain/:batchId/qr` : QR code xác thực blockchain

### 7. Supply Chain Tracing

- GET `/supplychain/:batchId` : Thông tin chuỗi cung ứng

### 8. Blockchain & Interoperability

- GET `/blockchain/batch/:batchId` : Dữ liệu lô trên blockchain
- GET `/blockchain/event/:eventId` : Dữ liệu sự kiện trên blockchain
- GET `/blockchain/document/:docId` : Dữ liệu tài liệu trên blockchain
- POST `/interop/bridges/cosmos` : Kết nối Cosmos bridge
- POST `/interop/bridges/polkadot` : Kết nối Polkadot bridge
- POST `/interop/ibc/send` : Gửi IBC
- POST `/interop/xcm/send` : Gửi XCM
- GET `/interop/txs/:txId` : Truy vấn giao dịch cross-chain
- GET `/interop/protocols` : Danh sách protocol hỗ trợ
- GET `/interop/chains` : Danh sách blockchain kết nối
- POST `/interop/chains` : Đăng ký blockchain ngoài
- POST `/interop/share-batch` : Chia sẻ lô với blockchain ngoài

### 9. Compliance

- GET `/compliance/check/:batchId` : Kiểm tra tuân thủ lô
- GET `/compliance/report/:batchId` : Báo cáo tuân thủ chi tiết
- GET `/compliance/standards` : Danh sách tiêu chuẩn
- POST `/compliance/validate` : Kiểm tra lô với tiêu chuẩn cụ thể

### 10. Identity (DID, Claim)

- POST `/identity/did` : Tạo DID
- GET `/identity/did/:did` : Tra cứu DID
- POST `/identity/claim` : Tạo claim
- GET `/identity/claim/:claimId` : Tra cứu claim
- POST `/identity/claim/verify` : Xác thực claim
- PUT `/identity/claim/:claimId/revoke` : Thu hồi claim
- GET `/identity/list` : Danh sách DID

### 11. BaaS (Blockchain as a Service)

- GET `/baas/networks` : Danh sách mạng blockchain
- POST `/baas/networks` : Tạo mạng blockchain
- GET `/baas/deployments` : Danh sách smart contract
- POST `/baas/deployments` : Deploy smart contract
- GET `/baas/deployments/:deploymentId` : Chi tiết deployment
- GET `/baas/templates` : Danh sách template blockchain

### 12. Analytics

- GET `/analytics/anomalies/:batchId` : Phát hiện bất thường lô
- GET `/analytics/timeline/:batchId` : Timeline giao dịch lô

### 13. Mobile Endpoints

- GET `/mobile/trace/:qrCode` : Truy xuất QR trên mobile
- GET `/mobile/batch/:batchId/summary` : Thông tin tóm tắt lô cho mobile

---

**Tham khảo chi tiết request/response, schema, ví dụ mẫu tại:**

- `/swagger/` (Swagger UI)
- File `docs/swagger.yaml` hoặc `docs/swagger.json`

---

### PHỤ LỤC: Body JSON mẫu cho các API chính

#### 1. Đăng ký tài khoản

- Endpoint: `POST /api/v1/auth/register`
- Body mẫu:
  ```json
  {
    "company_id": "1",
    "email": "string",
    "password": "string",
    "role": "user",
    "username": "string"
  }
  ```
  > Lưu ý: `role` có thể là `admin`, `hatchery_manager`, `farmer`, `processor`, v.v.

#### 2. Đăng nhập lấy JWT

- Endpoint: `POST /api/v1/auth/login`
- Body mẫu:
  ```json
  {
    "username": "string",
    "password": "string"
  }
  ```

#### 3. Tạo công ty

- Endpoint: `POST /api/v1/companies`
- Body mẫu:
  ```json
  {
    "name": "Công ty TNHH Tôm Việt",
    "type": "hatchery",
    "location": "Bạc Liêu",
    "contact_info": "0123456789",
    "is_active": true
  }
  ```

#### 4. Tạo user cho công ty

- Endpoint: `POST /api/v1/users`
- Body mẫu:
  ```json
  {
    "email": "hatchery1@example.com",
    "password": "your_password",
    "role": "hatchery_manager",
    "company_id": 1
  }
  ```

#### 5. Tạo trại giống

- Endpoint: `POST /api/v1/hatcheries`
- Body mẫu:
  ```json
  {
    "name": "Trại giống A",
    "location": "Bạc Liêu",
    "contact": "0123456789",
    "company_id": 1
  }
  ```

#### 6. Tạo lô tôm mới

- Endpoint: `POST /api/v1/batches`
- Body mẫu:
  ```json
  {
    "hatchery_id": 1,
    "species": "Penaeus monodon",
    "quantity": 100000,
    "status": "active"
  }
  ```

#### 7. Ghi nhận sự kiện

- Endpoint: `POST /api/v1/events`
- Body mẫu:
  ```json
  {
    "batch_id": 1,
    "event_type": "feeding",
    "actor_id": 2,
    "location": "Bạc Liêu",
    "metadata": { "note": "Cho ăn lần 1" }
  }
  ```

#### 8. Ghi nhận môi trường

- Endpoint: `POST /api/v1/environment`
- Body mẫu:
  ```json
  {
    "batch_id": 1,
    "temperature": 28.5,
    "ph": 7.8,
    "salinity": 15.2,
    "dissolved_oxygen": 6.5
  }
  ```

#### 9. Upload tài liệu

- Endpoint: `POST /api/v1/documents`
- Body mẫu:
  ```json
  {
    "batch_id": 1,
    "document_type": "certificate",
    "title": "Giấy chứng nhận kiểm dịch",
    "file_url": "https://ipfs.io/ipfs/xxx",
    "issued_date": "2025-05-10",
    "issuer": "Cơ quan thú y"
  }
  ```

#### 10. Chuyển giao lô hàng

- Endpoint: `POST /api/v1/shipments/transfers`
- Body mẫu:
  ```json
  {
    "batch_id": 1,
    "sender_id": 2,
    "receiver_id": 3,
    "status": "pending"
  }
  ```

#### 11. Mint NFT cho lô hàng

- Endpoint: `POST /api/v1/nft/mint`
- Body mẫu:
  ```json
  {
    "batch_id": 1,
    "owner_id": 2,
    "metadata": {
      "description": "NFT đại diện cho lô tôm giống",
      "image": "https://ipfs.io/ipfs/xxx"
    }
  }
  ```

---<|MERGE_RESOLUTION|>--- conflicted
+++ resolved
@@ -466,25 +466,6 @@
       "file": "(file binary data)"
     }
     ```
-<<<<<<< HEAD
-  - Response:
-    ```json
-    {
-      "success": true,
-      "message": "Document uploaded successfully",
-      "data": {
-        "id": "DOC-123",
-        "batch_id": 1,
-        "doc_type": "certificate",
-        "ipfs_hash": "QmF7...9a0b",
-        "uploaded_by": 2,
-        "uploaded_at": "2025-05-16T10:30:00Z",
-        "is_active": true
-      }
-    }
-    ```
-=======
->>>>>>> 38751abe
 
 ### Bước 8: Chuyển giao lô hàng
 
