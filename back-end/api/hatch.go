--- conflicted
+++ resolved
@@ -35,11 +35,7 @@
 func GetAllHatcheries(c *fiber.Ctx) error {
 	// Query hatcheries from database with company information
 	rows, err := db.DB.Query(`
-<<<<<<< HEAD
-		SELECT h.id, h.name, h.location, h.contact, h.company_id, h.created_at, h.updated_at, h.is_active,
-=======
 		SELECT h.id, h.name, h.company_id, h.created_at, h.updated_at, h.is_active,
->>>>>>> 38751abe
 			   c.id, c.name, c.type, c.location, c.contact_info, c.created_at, c.updated_at, c.is_active
 		FROM hatchery h
 		LEFT JOIN company c ON h.company_id = c.id
@@ -114,11 +110,7 @@
 	var hatchery models.Hatchery
 	var company models.Company
 	query := `
-<<<<<<< HEAD
-		SELECT h.id, h.name, h.location, h.contact, h.company_id, h.created_at, h.updated_at, h.is_active,
-=======
 		SELECT h.id, h.name, h.company_id, h.created_at, h.updated_at, h.is_active,
->>>>>>> 38751abe
 			   c.id, c.name, c.type, c.location, c.contact_info, c.created_at, c.updated_at, c.is_active
 		FROM hatchery h
 		LEFT JOIN company c ON h.company_id = c.id
